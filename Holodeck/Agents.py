from gym import spaces
import numpy as np


class HolodeckAgent(object):
    def __init__(self, client, name="DefaultAgent"):
        self.name = name
        self._client = client
        self._action_buffer, self._teleport_bool_buffer, self._teleport_buffer = \
            self._client.subscribe_command(name, self.__action_space_shape__())

    def act(self, action):
        self.__act__(action)

    def teleport(self, location):
        # The default teleport function is to copy the data to the buffer and set the bool to true
        # It can be overridden if needs be.
        np.copyto(self._teleport_buffer, location)
        np.copyto(self._teleport_bool_buffer, True)

    @property
    def action_space(self):
        raise NotImplementedError()

    def __action_space_shape__(self):
        raise NotImplementedError()

    def __act__(self, action):
        # The default act function is to copy the data,
        # but if needed it can be overridden
        np.copyto(self._action_buffer, action)


class UAVAgent(HolodeckAgent):
    @property
    def action_space(self):
        return spaces.Box(-1, 3.5, shape=[4])

    def __action_space_shape__(self):
        return [4]


class ContinuousSphereAgent(HolodeckAgent):
    @property
    def action_space(self):
        # return spaces.Box(-1, 1, shape=[2])
        return spaces.Box(np.array([-1, -.25]), np.array([1, .25]))

    def __action_space_shape__(self):
        return [2]


class DiscreteSphereAgent(HolodeckAgent):
    @property
    def action_space(self):
        return spaces.Discrete(4)

    def __action_space_shape__(self):
        return [2]

    def __act__(self, action):
        actions = np.array([[2, 0], [-2, 0], [0, 2], [0, -2]])
        to_act = np.array(actions[action, :])

        np.copyto(self._action_buffer, to_act)


class AndroidAgent(HolodeckAgent):
    @property
    def action_space(self):
        return spaces.Box(-1000, 1000, shape=[94])

    def __action_space_shape__(self):
<<<<<<< HEAD
        return [94]

    @staticmethod
    def joint_ind(joint_name):
        return AndroidAgent._joint_indices[joint_name]

    _joint_indices = {

        # Head, Spine, and Arm joints. Each has[swing1, swing2, twist]
        "head":         0,
        "neck_01":      3,
        "spine_02":     6,
        "spine_01":     9,
        "upperarm_l":   12,
        "lowerarm_l":   15,
        "hand_l":       18,
        "upperarm_r":   21,
        "lowerarm_r":   24,
        "hand_r":       27,

        # Leg Joints. Each has[swing1, swing2, twist]
        "thigh_l":      30,
        "calf_l":       33,
        "foot_l":       36,
        "ball_l":       39,
        "thigh_r":      42,
        "calf_r":       45,
        "foot_r":       48,
        "ball_r":       51,

        # First joint of each finger. Has only [swing1, swing2]
        "thumb_01_l":   54,
        "index_01_l":   56,
        "middle_01_l":  58,
        "ring_01_l":    60,
        "pinky_01_l":   62,
        "thumb_01_r":   64,
        "index_01_r":   66,
        "middle_01_r":  68,
        "ring_01_r":    70,
        "pinky_01_r":   72,

        # Second joint of each finger.Has only[swing1]
        "thumb_02_l":   74,
        "index_02_l":   75,
        "middle_02_l":  76,
        "ring_02_l":    77,
        "pinky_02_l":   78,
        "thumb_02_r":   79,
        "index_02_r":   80,
        "middle_02_r":  81,
        "ring_02_r":    82,
        "pinky_02_r":   83,

        # Third joint of each finger.Has only[swing1]
        "thumb_03_l":   84,
        "index_03_l":   85,
        "middle_03_l":  86,
        "ring_03_l":    87,
        "pinky_03_l":   88,
        "thumb_03_r":   89,
        "index_03_r":   90,
        "middle_03_r":  91,
        "ring_03_r":    92,
        "pinky_03_r":   93
    }
=======
        return [127]


class NavAgent(HolodeckAgent):
    @property
    def action_space(self):
        return spaces.Box(-10000, 10000, shape=[3])

    def __action_space_shape__(self):
        return [3]
>>>>>>> 8969b8c7
<|MERGE_RESOLUTION|>--- conflicted
+++ resolved
@@ -71,8 +71,15 @@
         return spaces.Box(-1000, 1000, shape=[94])
 
     def __action_space_shape__(self):
-<<<<<<< HEAD
         return [94]
+      
+class NavAgent(HolodeckAgent):
+    @property
+    def action_space(self):
+        return spaces.Box(-10000, 10000, shape=[3])
+
+    def __action_space_shape__(self):
+        return [3]
 
     @staticmethod
     def joint_ind(joint_name):
@@ -138,15 +145,3 @@
         "ring_03_r":    92,
         "pinky_03_r":   93
     }
-=======
-        return [127]
-
-
-class NavAgent(HolodeckAgent):
-    @property
-    def action_space(self):
-        return spaces.Box(-10000, 10000, shape=[3])
-
-    def __action_space_shape__(self):
-        return [3]
->>>>>>> 8969b8c7
